--- conflicted
+++ resolved
@@ -32,6 +32,21 @@
             ),
             idempotent: true,
         ),
+        "phase_current": (
+            doc: "reads phase current",
+            args: {
+                "rail": (
+                    type: "SensorId",
+                    recv: From("u32", None),
+                ),
+                "phase": "u8",
+            },
+            reply: Result(
+                ok: "f32",
+                err: CLike("ResponseCode"),
+            ),
+            idempotent: true,
+        ), 
         "bmr491_event_log_read": (
             doc: "reads an event from the BMR491's combined fault and lifecycle event log",
             args: {
@@ -59,22 +74,6 @@
             ),
             idempotent: true,
         ),
-<<<<<<< HEAD
-        "phase_current": (
-            args: {
-                "rail": (
-                    type: "SensorId",
-                    recv: From("u32", None),
-                ),
-                "phase": "u8",
-            },
-            reply: Result(
-                ok: "f32",
-                err: CLike("ResponseCode"),
-            ),
-            idempotent: true,
-        ), 
-=======
         "rendmp_blackbox_dump": (
             doc: "reads the RAM blackbox of a Renesas multiphase power controller",
             args: {
@@ -99,6 +98,5 @@
             ),
             idempotent: true,
         ),
->>>>>>> f752656e
     },
 )