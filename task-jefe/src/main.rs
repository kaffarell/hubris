//! Implementation of the system supervisor.
//!
//! The supervisor is responsible for:
//!
//! - Maintaining the system console output (currently via semihosting).
//! - Monitoring tasks for failures and restarting them.
//!
//! It will probably become responsible for:
//!
//! - Evacuating kernel log information.
//! - Coordinating certain shared resources, such as the RCC and GPIO muxing.
//! - Managing a watchdog timer.
//!
//! It's unwise for the supervisor to use `SEND`, ever, except to talk to the
//! kernel. This is because a `SEND` to a misbehaving task could block forever,
//! taking out the supervisor. The long-term idea is to provide some sort of
//! asynchronous messaging from the supervisor to less-trusted tasks, but that
//! doesn't exist yet, so we're mostly using RECV/REPLY and notifications. This
//! means that hardware drivers required for this task must be built in instead
//! of running in separate tasks.

#![no_std]
#![no_main]

use userlib::*;

#[export_name = "main"]
fn main() -> ! {
    sys_log!("viva el jefe");

    // We'll have notification 0 wired up to receive information about task
    // faults.
    let mask = 1;
    loop {
        let msginfo = sys_recv(&mut [], mask);

        if msginfo.sender == TaskId::KERNEL {
            // Handle notification
            // We'll assume this notification represents a fault, since we only
            // had the one bit enabled in the mask... which task has fallen
            // over?
            for i in 0..NUM_TASKS {
                let s = kipc::read_task_status(i);
                if let abi::TaskState::Faulted { fault, .. } = s {
<<<<<<< HEAD
                    sys_log!("Task #{} fault: {:?}", i, fault);
=======
                    match fault {
                        abi::FaultInfo::MemoryAccess { address, .. } =>
                        match address {
                            Some(a) =>  hprintln!("Task #{} Memory fault at address 0x{:x}", i, a).ok(),
                            None => hprintln!("Task #{} Memory fault at unknown address", i).ok()
                        }
                        abi::FaultInfo::SyscallUsage(e) =>
                                hprintln!("Task #{} Bad Syscall Usage {:?}", i, e).ok(),
                        abi::FaultInfo::Panic => hprintln!("Task #{} Panic!", i).ok(),
                    };
>>>>>>> 9fea4df7
                    // Stand it back up.
                    kipc::restart_task(i, true);
                }
            }
        } else {
            // ...huh. A task has sent a message to us. That seems wrong.
            sys_log!("Unexpected message from {}", msginfo.sender.0);
        }
    }
}<|MERGE_RESOLUTION|>--- conflicted
+++ resolved
@@ -42,20 +42,16 @@
             for i in 0..NUM_TASKS {
                 let s = kipc::read_task_status(i);
                 if let abi::TaskState::Faulted { fault, .. } = s {
-<<<<<<< HEAD
-                    sys_log!("Task #{} fault: {:?}", i, fault);
-=======
                     match fault {
                         abi::FaultInfo::MemoryAccess { address, .. } =>
                         match address {
-                            Some(a) =>  hprintln!("Task #{} Memory fault at address 0x{:x}", i, a).ok(),
-                            None => hprintln!("Task #{} Memory fault at unknown address", i).ok()
+                            Some(a) => sys_log!("Task #{} Memory fault at address 0x{:x}", i, a).ok(),
+                            None => sys_log!("Task #{} Memory fault at unknown address", i).ok()
                         }
                         abi::FaultInfo::SyscallUsage(e) =>
-                                hprintln!("Task #{} Bad Syscall Usage {:?}", i, e).ok(),
-                        abi::FaultInfo::Panic => hprintln!("Task #{} Panic!", i).ok(),
+                                sys_log!("Task #{} Bad Syscall Usage {:?}", i, e).ok(),
+                        abi::FaultInfo::Panic => sys_log!("Task #{} Panic!", i).ok(),
                     };
->>>>>>> 9fea4df7
                     // Stand it back up.
                     kipc::restart_task(i, true);
                 }
