// This Source Code Form is subject to the terms of the Mozilla Public
// License, v. 2.0. If a copy of the MPL was not distributed with this
// file, You can obtain one at https://mozilla.org/MPL/2.0/.

use crate::{inventory::Inventory, update::sp::SpUpdate, Log, MgsMessage};
use core::{cell::RefCell, convert::Infallible};
use drv_sprot_api::SpRot;
use gateway_messages::{
    DiscoverResponse, ImageVersion, PowerState, RotBootState, RotError,
    RotImageDetails, RotSlot, RotState, RotUpdateDetails, SpError, SpPort,
    SpState,
};
use ringbuf::ringbuf_entry_root as ringbuf_entry;
use static_assertions::const_assert;
use task_control_plane_agent_api::VpdIdentity;
use task_net_api::MacAddress;
use userlib::kipc;

#[cfg(feature = "vpd-identity")]
userlib::task_slot!(I2C, i2c_driver);

/// Provider of MGS handler logic common to all targets (gimlet, sidecar, psc).
pub(crate) struct MgsCommon {
    reset_requested: bool,
    inventory: Inventory,
    identity: RefCell<Option<VpdIdentity>>,
    base_mac_address: MacAddress,
}

impl MgsCommon {
    pub(crate) fn claim_static_resources(base_mac_address: MacAddress) -> Self {
        Self {
            reset_requested: false,
            inventory: Inventory::new(),
            identity: RefCell::new(None),
            base_mac_address,
        }
    }

    pub(crate) fn discover(
        &mut self,
        port: SpPort,
    ) -> Result<DiscoverResponse, SpError> {
        ringbuf_entry!(Log::MgsMessage(MgsMessage::Discovery));
        Ok(DiscoverResponse { sp_port: port })
    }

    pub(crate) fn identity(&self) -> VpdIdentity {
        if let Some(identity) = *self.identity.borrow() {
            return identity;
        }

        let id = identity();
        let mut cached = self.identity.borrow_mut();
        *cached = Some(id);
        id
    }

    pub(crate) fn sp_state(
        &mut self,
        update: &SpUpdate,
        power_state: PowerState,
    ) -> Result<SpState, SpError> {
        // SpState has extra-wide fields for the serial and model number. Below
        // when we fill them in we use `usize::min` to pick the right length
        // regardless of which is longer, but really we want to know we aren't
        // truncating our values. We'll statically assert that `SpState`'s field
        // length is wider than `VpdIdentity`'s to catch this early.
        const SP_STATE_FIELD_WIDTH: usize = 32;
        const_assert!(SP_STATE_FIELD_WIDTH >= VpdIdentity::SERIAL_LEN);
        const_assert!(SP_STATE_FIELD_WIDTH >= VpdIdentity::PART_NUMBER_LEN);

        ringbuf_entry!(Log::MgsMessage(MgsMessage::SpState));

        let id = self.identity();

        let mut state = SpState {
            serial_number: [0; SP_STATE_FIELD_WIDTH],
            model: [0; SP_STATE_FIELD_WIDTH],
            revision: id.revision,
            hubris_archive_id: kipc::read_image_id().to_le_bytes(),
            base_mac_address: self.base_mac_address.0,
            version: update.current_version(),
            power_state,
            rot: rot_state(update.sprot_task()),
        };

        let n = usize::min(state.serial_number.len(), id.serial.len());
        state.serial_number[..n].copy_from_slice(&id.serial);

        let n = usize::min(state.model.len(), id.part_number.len());
        state.model[..n].copy_from_slice(&id.part_number);

        Ok(state)
    }

    pub(crate) fn reset_prepare(&mut self) -> Result<(), SpError> {
        // TODO: Add some kind of auth check before performing a reset.
        // https://github.com/oxidecomputer/hubris/issues/723
        ringbuf_entry!(Log::MgsMessage(MgsMessage::ResetPrepare));
        self.reset_requested = true;
        Ok(())
    }

    pub(crate) fn reset_trigger(&mut self) -> Result<Infallible, SpError> {
        // TODO: Add some kind of auth check before performing a reset.
        // https://github.com/oxidecomputer/hubris/issues/723
        if !self.reset_requested {
            return Err(SpError::ResetTriggerWithoutPrepare);
        }

        let jefe = task_jefe_api::Jefe::from(crate::JEFE.get_task_id());
        jefe.request_reset();

        // If `request_reset()` returns, something has gone very wrong.
        panic!()
    }

    #[inline(always)]
    pub(crate) fn inventory(&self) -> &Inventory {
        &self.inventory
    }
}

// conversion between gateway_messages types and hubris types is quite tedious.
fn rot_state(sprot: &SpRot) -> Result<RotState, RotError> {
    let boot_state = sprot.status().map_err(SprotErrorConvert)?.rot_updates;
    let active = match boot_state.active {
        drv_update_api::RotSlot::A => RotSlot::A,
        drv_update_api::RotSlot::B => RotSlot::B,
    };

    let slot_a = boot_state.a.map(|a| RotImageDetailsConvert(a).into());
    let slot_b = boot_state.b.map(|b| RotImageDetailsConvert(b).into());

    Ok(RotState {
        rot_updates: RotUpdateDetails {
            boot_state: RotBootState {
                active,
                slot_a,
                slot_b,
            },
        },
    })
}

pub(crate) struct SprotErrorConvert(pub drv_sprot_api::SprotError);

impl From<SprotErrorConvert> for RotError {
    fn from(err: SprotErrorConvert) -> Self {
        RotError::MessageError { code: err.0 as u32 }
    }
}

<<<<<<< HEAD
pub(crate) struct RotImageDetailsConvert(pub drv_update_api::RotImageDetails);

impl From<RotImageDetailsConvert> for RotImageDetails {
    fn from(value: RotImageDetailsConvert) -> Self {
        RotImageDetails {
            digest: value.0.digest,
            version: ImageVersion {
                epoch: value.0.version.epoch,
                version: value.0.version.version,
            },
        }
    }
=======
fn identity() -> VpdIdentity {
    #[cfg(feature = "vpd-identity")]
    fn identity_from_vpd() -> Option<VpdIdentity> {
        use core::{mem, str};
        use zerocopy::{AsBytes, FromBytes};

        #[derive(Debug, Clone, Copy, PartialEq, Eq, AsBytes, FromBytes)]
        #[repr(C, packed)]
        pub struct BarcodeVpd {
            pub version: [u8; 4],
            pub delim0: u8,
            // VPD omits the hyphen 3 bytes into the part number, which we add
            // back into `VpdIdentity` below, hence the "minus 1".
            pub part_number: [u8; VpdIdentity::PART_NUMBER_LEN - 1],
            pub delim1: u8,
            pub revision: [u8; 3],
            pub delim2: u8,
            pub serial: [u8; VpdIdentity::SERIAL_LEN],
        }
        static_assertions::const_assert_eq!(mem::size_of::<BarcodeVpd>(), 31);

        let i2c_task = I2C.get_task_id();
        let barcode: BarcodeVpd =
            drv_local_vpd::read_config(i2c_task, *b"BARC").ok()?;

        // Check expected values of fields, since `barcode` was created
        // via zerocopy (i.e., memcopying a byte array).
        if barcode.delim0 != b':'
            || barcode.delim1 != b':'
            || barcode.delim2 != b':'
        {
            return None;
        }

        // Allow `0` or `O` for the first byte of the version (which isn't
        // part of the identity we return, but tells us the format of the
        // barcode string itself).
        if barcode.version != *b"0XV1" && barcode.version != *b"OXV1" {
            return None;
        }

        let mut identity = VpdIdentity::default();

        // Parse revision into a u32
        identity.revision =
            str::from_utf8(&barcode.revision).ok()?.parse().ok()?;

        // Insert a hyphen 3 characters into the part number (which we know we
        // have room for based on the size of the `part_number` fields)
        identity.part_number[..3].copy_from_slice(&barcode.part_number[..3]);
        identity.part_number[3] = b'-';
        identity.part_number[4..][..barcode.part_number.len() - 3]
            .copy_from_slice(&barcode.part_number[3..]);

        // Copy the serial as-is.
        identity.serial[..barcode.serial.len()]
            .copy_from_slice(&barcode.serial);

        Some(identity)
    }

    #[cfg(feature = "vpd-identity")]
    let id = identity_from_vpd().unwrap_or_default();

    #[cfg(not(feature = "vpd-identity"))]
    let id = VpdIdentity::default();

    id
>>>>>>> 769980c6
}<|MERGE_RESOLUTION|>--- conflicted
+++ resolved
@@ -152,7 +152,6 @@
     }
 }
 
-<<<<<<< HEAD
 pub(crate) struct RotImageDetailsConvert(pub drv_update_api::RotImageDetails);
 
 impl From<RotImageDetailsConvert> for RotImageDetails {
@@ -165,7 +164,8 @@
             },
         }
     }
-=======
+}
+
 fn identity() -> VpdIdentity {
     #[cfg(feature = "vpd-identity")]
     fn identity_from_vpd() -> Option<VpdIdentity> {
@@ -234,5 +234,4 @@
     let id = VpdIdentity::default();
 
     id
->>>>>>> 769980c6
 }